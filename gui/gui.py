--- conflicted
+++ resolved
@@ -36,13 +36,9 @@
         super().__init__()
 
         self.logger = logging.getLogger("CSVInteractiveApp")
-<<<<<<< HEAD
-        self.df = pd.DataFrame()
-=======
         self.df = pd.DataFrame()  # Initialize the DataFrame
         self.undo_stack = []  # Stack to store DataFrame history
         self.redo_stack = []  # Stack to store undone DataFrame history
->>>>>>> 8c0fe942
 
         self.setWindowTitle("ChemML")
         self.setAcceptDrops(True)
